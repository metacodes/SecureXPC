//
//  Round-trip Integration Test.swift
//  
//
//  Created by Alexander Momchilov on 2021-11-28.
//

import XCTest
@testable import SecureXPC

class RoundTripIntegrationTest: XCTestCase {
    var xpcClient: XPCClient! = nil
    
    let anonymousServer = XPCServer.makeAnonymous()

    override func setUp() {
        let endpoint = anonymousServer.endpoint
        xpcClient = XPCClient.forEndpoint(endpoint)

        anonymousServer.start()
    }

    func testSendWithMessageWithReply_SyncClient_SyncServer() throws {
        let remoteHandlerWasCalled = self.expectation(description: "The remote handler was called")
        let replyBlockWasCalled = self.expectation(description: "The echo reply was received")

        let echoRoute = XPCRoute.named("echo").withMessageType(String.self).withReplyType(String.self)
        try anonymousServer.registerRoute(echoRoute) { msg in
            remoteHandlerWasCalled.fulfill()
            return "echo: \(msg)"
        }

        self.xpcClient.sendMessage("Hello, world!", route: echoRoute) { result in
            XCTAssertNoThrow {
                let response = try result.get()
                XCTAssertEqual(response, "echo: Hello, world!")
            }

            replyBlockWasCalled.fulfill()
        }

        self.waitForExpectations(timeout: 1)
    }
    
<<<<<<< HEAD
    func testSendWithMessageWithReply_AsyncClient_SyncServer() async throws {
        let echoRoute = XPCRouteWithMessageWithReply("echo", messageType: String.self, replyType: String.self)
=======
    func testSendWithMessageWithReply_Async() async throws {
        let echoRoute = XPCRoute.named("echo").withMessageType(String.self).withReplyType(String.self)
>>>>>>> 3682f3d5
        try anonymousServer.registerRoute(echoRoute) { msg in "echo: \(msg)" }
        let result = try await xpcClient.sendMessage("Hello, world!", route: echoRoute)
        XCTAssertEqual(result, "echo: Hello, world!")
    }
    
    func testSendWithMessageWithReply_AsyncClient_AsyncServer() async throws {
        let echoRoute = XPCRouteWithMessageWithReply("echo", messageType: String.self, replyType: String.self)
        try anonymousServer.registerRoute(echoRoute) { (msg: String) async -> String in
            "echo: \(msg)"
        }
        let result = try await xpcClient.sendMessage("Hello, world!", route: echoRoute)
        XCTAssertEqual(result, "echo: Hello, world!")
    }

    func testSendWithoutMessageWithReply_SyncClient_SyncServer() throws {
        let remoteHandlerWasCalled = self.expectation(description: "The remote handler was called")
        let replyBlockWasCalled = self.expectation(description: "The pong reply was received")

        let pingRoute = XPCRoute.named("ping").withReplyType(String.self)
        try anonymousServer.registerRoute(pingRoute) {
            remoteHandlerWasCalled.fulfill()
            return "pong"
        }

        self.xpcClient.send(route: pingRoute) { result in
            XCTAssertNoThrow {
                let response = try result.get()
                XCTAssertEqual(response, "pong")
            }

            replyBlockWasCalled.fulfill()
        }

        self.waitForExpectations(timeout: 1)
    }
    
<<<<<<< HEAD
    func testSendWithoutMessageWithReply_AsyncClient_SyncServer() async throws {
        let pingRoute = XPCRouteWithoutMessageWithReply("ping", replyType: String.self)
=======
    func testSendWithoutMessageWithReply_Async() async throws {
        let pingRoute = XPCRoute.named("ping").withReplyType(String.self)
>>>>>>> 3682f3d5
        try anonymousServer.registerRoute(pingRoute) { "pong" }
        let result = try await xpcClient.send(route: pingRoute)
        XCTAssertEqual(result, "pong")
    }
    
    func testSendWithoutMessageWithReply_AsyncClient_AsyncServer() async throws {
        let pingRoute = XPCRouteWithoutMessageWithReply("ping", replyType: String.self)
        try anonymousServer.registerRoute(pingRoute) { () async -> String in
            "pong"
        }
        let result = try await xpcClient.send(route: pingRoute)
        XCTAssertEqual(result, "pong")
    }

    func testSendWithMessageWithoutReply_SyncClient_NilOnCompletion_SyncServer() throws {
        let remoteHandlerWasCalled = self.expectation(description: "The remote handler was called")

        let msgNoReplyRoute = XPCRoute.named("msgNoReplyRoute").withMessageType(String.self)
        try anonymousServer.registerRoute(msgNoReplyRoute) { msg in
            XCTAssertEqual(msg, "Hello, world!")
            remoteHandlerWasCalled.fulfill()
        }

        self.xpcClient.sendMessage("Hello, world!", route: msgNoReplyRoute, onCompletion: nil)

        self.waitForExpectations(timeout: 1)
    }
    
    func testSendWithMessageWithoutReply_SyncClient_OnCompletion_SyncServer() throws {
        let remoteHandlerWasCalled = self.expectation(description: "The remote handler was called")
        let responseBlockWasCalled = self.expectation(description: "The response was received")

        let msgNoReplyRoute = XPCRoute.named("msgNoReplyRoute").withMessageType(String.self)
        try anonymousServer.registerRoute(msgNoReplyRoute) { msg in
            XCTAssertEqual(msg, "Hello, world!")
            remoteHandlerWasCalled.fulfill()
        }

        self.xpcClient.sendMessage("Hello, world!", route: msgNoReplyRoute) { response in
            responseBlockWasCalled.fulfill()
            XCTAssertNoThrow {
                try response.get()
            }
        }

        self.waitForExpectations(timeout: 1)
    }
    
    func testSendWithMessageWithoutReply_AsyncClient_SyncServer() async throws {
        let remoteHandlerWasCalled = self.expectation(description: "The remote handler was called")
        let msgNoReplyRoute = XPCRoute.named("msgNoReplyRoute").withMessageType(String.self)
        try anonymousServer.registerRoute(msgNoReplyRoute) { msg in
            XCTAssertEqual(msg, "Hello, world!")
            remoteHandlerWasCalled.fulfill()
        }
        try await xpcClient.sendMessage("Hello, world!", route: msgNoReplyRoute)
        
        await self.waitForExpectations(timeout: 1)
    }
    
    func testSendWithMessageWithoutReply_AsyncClient_AsyncServer() async throws {
        let remoteHandlerWasCalled = self.expectation(description: "The remote handler was called")
        let msgNoReplyRoute = XPCRouteWithMessageWithoutReply("msgNoReplyRoute", messageType: String.self)
        try anonymousServer.registerRoute(msgNoReplyRoute) { (msg: String) async -> Void in
            XCTAssertEqual(msg, "Hello, world!")
            remoteHandlerWasCalled.fulfill()
        }
        try await xpcClient.sendMessage("Hello, world!", route: msgNoReplyRoute)
        
        await self.waitForExpectations(timeout: 1)
    }

    func testSendWithoutMessageWithoutReply_SyncClient_NilOnCompletion_SyncServer() throws {
        let remoteHandlerWasCalled = self.expectation(description: "The remote handler was called")

        let noMsgNoReplyRoute = XPCRoute.named("noMsgNoReplyRoute")
        try anonymousServer.registerRoute(noMsgNoReplyRoute) {
            remoteHandlerWasCalled.fulfill()
        }

        self.xpcClient.send(route: noMsgNoReplyRoute, onCompletion: nil)

        self.waitForExpectations(timeout: 1)
    }
    
    func testSendWithoutMessageWithoutReply_SyncClient_OnCompletion_AsyncServer() throws {
        let remoteHandlerWasCalled = self.expectation(description: "The remote handler was called")
        let responseBlockWasCalled = self.expectation(description: "The response was received")

        let noMsgNoReplyRoute = XPCRoute.named("noMsgNoReplyRoute")
        try anonymousServer.registerRoute(noMsgNoReplyRoute) {
            remoteHandlerWasCalled.fulfill()
        }

        self.xpcClient.send(route: noMsgNoReplyRoute) { response in
            responseBlockWasCalled.fulfill()
            XCTAssertNoThrow {
                try response.get()
            }
        }

        self.waitForExpectations(timeout: 1)
    }
    
    func testSendWithoutMessageWithoutReply_AsyncClient_SyncServer() async throws {
        let remoteHandlerWasCalled = self.expectation(description: "The remote handler was called")
        let noMsgNoReplyRoute = XPCRoute.named("noMsgNoReplyRoute")
        try anonymousServer.registerRoute(noMsgNoReplyRoute) {
            remoteHandlerWasCalled.fulfill()
        }
        try await xpcClient.send(route: noMsgNoReplyRoute)
        
        await self.waitForExpectations(timeout: 1)
    }
    
    func testSendWithoutMessageWithoutReply_AsyncClient_AsyncServer() async throws {
        let remoteHandlerWasCalled = self.expectation(description: "The remote handler was called")
        let noMsgNoReplyRoute = XPCRouteWithoutMessageWithoutReply("noMsgNoReplyRoute")
        try anonymousServer.registerRoute(noMsgNoReplyRoute, handler: { () async -> Void in
            remoteHandlerWasCalled.fulfill()
        })
        try await xpcClient.send(route: noMsgNoReplyRoute)
        
        await self.waitForExpectations(timeout: 1)
    }
}<|MERGE_RESOLUTION|>--- conflicted
+++ resolved
@@ -42,13 +42,8 @@
         self.waitForExpectations(timeout: 1)
     }
     
-<<<<<<< HEAD
     func testSendWithMessageWithReply_AsyncClient_SyncServer() async throws {
-        let echoRoute = XPCRouteWithMessageWithReply("echo", messageType: String.self, replyType: String.self)
-=======
-    func testSendWithMessageWithReply_Async() async throws {
         let echoRoute = XPCRoute.named("echo").withMessageType(String.self).withReplyType(String.self)
->>>>>>> 3682f3d5
         try anonymousServer.registerRoute(echoRoute) { msg in "echo: \(msg)" }
         let result = try await xpcClient.sendMessage("Hello, world!", route: echoRoute)
         XCTAssertEqual(result, "echo: Hello, world!")
@@ -85,13 +80,8 @@
         self.waitForExpectations(timeout: 1)
     }
     
-<<<<<<< HEAD
     func testSendWithoutMessageWithReply_AsyncClient_SyncServer() async throws {
-        let pingRoute = XPCRouteWithoutMessageWithReply("ping", replyType: String.self)
-=======
-    func testSendWithoutMessageWithReply_Async() async throws {
         let pingRoute = XPCRoute.named("ping").withReplyType(String.self)
->>>>>>> 3682f3d5
         try anonymousServer.registerRoute(pingRoute) { "pong" }
         let result = try await xpcClient.send(route: pingRoute)
         XCTAssertEqual(result, "pong")
